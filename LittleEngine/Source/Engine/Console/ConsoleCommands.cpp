--- conflicted
+++ resolved
@@ -31,14 +31,9 @@
 				FillExecuteResult(params);
 				return std::move(executeResult);
 			}
-<<<<<<< HEAD
-			virtual std::vector<std::string> AutoCompleteParams(const std::string&) {
-				return std::vector<std::string>();
-=======
 			
 			virtual StringVec AutoCompleteParams(const std::string&) {
 				return StringVec();
->>>>>>> 66fa5b9c
 			}
 
 		protected:
@@ -66,13 +61,8 @@
 					}
 				}
 			}
-<<<<<<< HEAD
-			virtual std::vector<std::string> AutoCompleteParams(const std::string& incompleteParams) override final {
-				std::vector<std::string> params;
-=======
 			virtual StringVec AutoCompleteParams(const std::string& incompleteParams) override final {
 				StringVec params;
->>>>>>> 66fa5b9c
 				/*if (!incompleteParams.empty())*/ {
 					for (const auto& p : paramCallbackMap) {
 						if (incompleteParams.empty() || (p.first.find(incompleteParams) != std::string::npos && incompleteParams[0] == p.first[0])) {
@@ -286,11 +276,7 @@
 			if (!matchedCommands.empty()) {
 				// If exact match, build auto-compeleted params for the command
 				if (matchedCommands.size() == 1 && matchedCommands[0]->name == incompleteCommand) {
-<<<<<<< HEAD
-					std::vector<std::string> matchedParams = matchedCommands[0]->AutoCompleteParams(incompleteParams);
-=======
 					StringVec matchedParams = matchedCommands[0]->AutoCompleteParams(incompleteParams);
->>>>>>> 66fa5b9c
 					for (const auto& p : matchedParams) {
 						results.params.emplace_back(std::move(p));
 					}
