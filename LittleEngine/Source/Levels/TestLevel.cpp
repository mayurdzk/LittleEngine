--- conflicted
+++ resolved
@@ -17,11 +17,7 @@
 namespace Game {
 	// Tests
 	namespace _TestLevel {
-<<<<<<< HEAD
-		Action::Token token0, token1;
-=======
 		Action::Token token0, token1, token2;
->>>>>>> 0561846a
 		Actor* actor0 = nullptr, *actor1 = nullptr;
 		Level* level;
 		std::shared_ptr<Actor> actor2 = nullptr;
@@ -35,8 +31,6 @@
 			if (actor0 != nullptr && actor1 != nullptr) {
 				actor0->GetTransform()->SetParent(actor1->GetTransform(), false);
 				token0 = token1 = nullptr;
-<<<<<<< HEAD
-=======
 			}
 		}
 		void OnEnterPressed() {
@@ -50,7 +44,6 @@
 			else {
 				level->DestroyActor(actor2);
 				actor2 = nullptr;
->>>>>>> 0561846a
 			}
 		}
 	}
@@ -60,13 +53,8 @@
 
 		auto actor0 = NewActor("Actor0-RectangleRenderer");
 		actor0->GetTransform()->localPosition = Vector2(300, 200);
-<<<<<<< HEAD
-		auto& rc0 = actor0->AddComponent<RenderComponent>();
-		rc0.SetRectangleRenderer(ShapeData(Vector2(300, 100), Colour::Magenta));
-=======
 		auto rc0 = actor0->AddComponent<RenderComponent>();
 		rc0->SetRectangleRenderer(ShapeData(Vector2(300, 100), Colour::Magenta));
->>>>>>> 0561846a
 
 		auto player = NewActor("Player");
 		player->GetTransform()->localPosition = Vector2(-200, -300);
